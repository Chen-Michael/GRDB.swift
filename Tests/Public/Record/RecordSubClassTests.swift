import XCTest
#if USING_SQLCIPHER
    import GRDBCipher
#elseif USING_CUSTOMSQLITE
    import GRDBCustomSQLite
#else
    import GRDB
#endif

private class Person : Record {
    var id: Int64!
    var name: String!
    var age: Int?
    var creationDate: Date!
    
    init(id: Int64? = nil, name: String? = nil, age: Int? = nil, creationDate: Date? = nil) {
        self.id = id
        self.name = name
        self.age = age
        self.creationDate = creationDate
        super.init()
    }
    
    static func setup(inDatabase db: Database) throws {
        try db.execute(
            "CREATE TABLE persons (" +
                "id INTEGER PRIMARY KEY, " +
                "creationDate TEXT NOT NULL, " +
                "name TEXT NOT NULL, " +
                "age INT" +
            ")")
    }
    
    // Record
    
    override class var databaseTableName: String {
        return "persons"
    }
    
    required init(row: Row) {
        id = row.value(named: "id")
        age = row.value(named: "age")
        name = row.value(named: "name")
        creationDate = row.value(named: "creationDate")
        super.init(row: row)
    }
    
    override var persistentDictionary: [String: DatabaseValueConvertible?] {
        return [
            "id": id,
            "name": name,
            "age": age,
            "creationDate": creationDate,
        ]
    }
    
    override func insert(_ db: Database) throws {
        // This is implicitely tested with the NOT NULL constraint on creationDate
        if creationDate == nil {
            creationDate = Date()
        }
        
        try super.insert(db)
    }
    
    override func didInsert(with rowID: Int64, for column: String?) {
        self.id = rowID
    }
}

private class MinimalPersonWithOverrides : Person {
    var extra: Int!
    
    // Record
    
    required init(row: Row) {
        extra = row.value(named: "extra")
        super.init(row: row)
    }
}

private class PersonWithOverrides : Person {
    enum SavingMethod {
        case insert
        case update
    }
    
    var extra: Int!
    var lastSavingMethod: SavingMethod?
    
    override init(id: Int64? = nil, name: String? = nil, age: Int? = nil, creationDate: Date? = nil) {
        super.init(id: id, name: name, age: age, creationDate: creationDate)
    }
    
    // Record
    
    required init(row: Row) {
        extra = row.value(named: "extra")
        super.init(row: row)
    }
    
    override func insert(_ db: Database) throws {
        lastSavingMethod = .insert
        try super.insert(db)
    }
    
<<<<<<< HEAD
    override func update(_ db: Database) throws {
        lastSavingMethod = .update
        try super.update(db)
=======
    override func update(db: Database, columns: Set<String>) throws {
        lastSavingMethod = .Update
        try super.update(db, columns: columns)
>>>>>>> d9229611
    }
}

class RecordSubClassTests: GRDBTestCase {
    
    override func setup(_ dbWriter: DatabaseWriter) throws {
        var migrator = DatabaseMigrator()
        migrator.registerMigration("createPerson", migrate: Person.setup)
        try migrator.migrate(dbWriter)
    }
    
    
    // MARK: - Save
    
    func testSaveWithNilPrimaryKeyCallsInsertMethod() {
        assertNoError {
            let dbQueue = try makeDatabaseQueue()
            try dbQueue.inDatabase { db in
                let record = PersonWithOverrides(name: "Arthur")
                try record.save(db)
                XCTAssertEqual(record.lastSavingMethod!, PersonWithOverrides.SavingMethod.insert)
            }
        }
    }
    
    func testSaveWithNotNilPrimaryKeyThatDoesNotMatchAnyRowCallsInsertMethod() {
        assertNoError {
            let dbQueue = try makeDatabaseQueue()
            try dbQueue.inDatabase { db in
                let record = PersonWithOverrides(id: 123456, name: "Arthur")
                try record.save(db)
                XCTAssertEqual(record.lastSavingMethod!, PersonWithOverrides.SavingMethod.insert)
            }
        }
    }
    
    
    func testSaveWithNotNilPrimaryKeyThatMatchesARowCallsUpdateMethod() {
        assertNoError {
            let dbQueue = try makeDatabaseQueue()
            try dbQueue.inDatabase { db in
                let record = PersonWithOverrides(name: "Arthur", age: 41)
                try record.insert(db)
                record.age = record.age! + 1
                try record.save(db)
                XCTAssertEqual(record.lastSavingMethod!, PersonWithOverrides.SavingMethod.update)
            }
        }
    }
    
    func testSaveAfterDeleteCallsInsertMethod() {
        assertNoError {
            let dbQueue = try makeDatabaseQueue()
            try dbQueue.inDatabase { db in
                let record = PersonWithOverrides(name: "Arthur")
                try record.insert(db)
                try record.delete(db)
                try record.save(db)
                XCTAssertEqual(record.lastSavingMethod!, PersonWithOverrides.SavingMethod.insert)
            }
        }
    }
    
    
    // MARK: - Select
    
    func testSelect() {
        assertNoError {
            let dbQueue = try makeDatabaseQueue()
            try dbQueue.inDatabase { db in
                let record = Person(name: "Arthur", age: 41)
                try record.insert(db)
                
                do {
                    let fetchedRecord = PersonWithOverrides.fetchOne(db, "SELECT *, 123 as extra FROM persons")!
                    XCTAssertTrue(fetchedRecord.id == record.id)
                    XCTAssertTrue(fetchedRecord.name == record.name)
                    XCTAssertTrue(fetchedRecord.age == record.age)
                    XCTAssertTrue(abs(fetchedRecord.creationDate.timeIntervalSince(record.creationDate)) < 1e-3)    // ISO-8601 is precise to the millisecond.
                    XCTAssertTrue(fetchedRecord.extra == 123)
                }
                
                do {
                    let fetchedRecord = MinimalPersonWithOverrides.fetchOne(db, "SELECT *, 123 as extra FROM persons")!
                    XCTAssertTrue(fetchedRecord.id == record.id)
                    XCTAssertTrue(fetchedRecord.name == record.name)
                    XCTAssertTrue(fetchedRecord.age == record.age)
                    XCTAssertTrue(abs(fetchedRecord.creationDate.timeIntervalSince(record.creationDate)) < 1e-3)    // ISO-8601 is precise to the millisecond.
                    XCTAssertTrue(fetchedRecord.extra == 123)
                }
            }
        }
    }
    
}<|MERGE_RESOLUTION|>--- conflicted
+++ resolved
@@ -104,15 +104,9 @@
         try super.insert(db)
     }
     
-<<<<<<< HEAD
-    override func update(_ db: Database) throws {
+    override func update(_ db: Database, columns: Set<String>) throws {
         lastSavingMethod = .update
-        try super.update(db)
-=======
-    override func update(db: Database, columns: Set<String>) throws {
-        lastSavingMethod = .Update
         try super.update(db, columns: columns)
->>>>>>> d9229611
     }
 }
 
