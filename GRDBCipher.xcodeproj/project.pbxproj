--- conflicted
+++ resolved
@@ -472,11 +472,8 @@
 		5698AD251DABAEFA0056AF8C /* FTS5WrapperTokenizer.swift in Sources */ = {isa = PBXBuildFile; fileRef = 5698AD201DABAEFA0056AF8C /* FTS5WrapperTokenizer.swift */; };
 		5698AD361DABAF4A0056AF8C /* FTS5CustomTokenizer.swift in Sources */ = {isa = PBXBuildFile; fileRef = 5698AD341DABAF4A0056AF8C /* FTS5CustomTokenizer.swift */; };
 		5698AD391DABAF4A0056AF8C /* FTS5CustomTokenizer.swift in Sources */ = {isa = PBXBuildFile; fileRef = 5698AD341DABAF4A0056AF8C /* FTS5CustomTokenizer.swift */; };
-<<<<<<< HEAD
 		569A98FC2039B72D008D7DBF /* Fixits-3.0.swift in Sources */ = {isa = PBXBuildFile; fileRef = 569A98FA2039B72C008D7DBF /* Fixits-3.0.swift */; };
 		569A98FD2039B72D008D7DBF /* Fixits-3.0.swift in Sources */ = {isa = PBXBuildFile; fileRef = 569A98FA2039B72C008D7DBF /* Fixits-3.0.swift */; };
-=======
->>>>>>> 91b574e1
 		569B7FA8201C904C0069DE70 /* Swift4.1.swift in Sources */ = {isa = PBXBuildFile; fileRef = 569B7FA6201C904C0069DE70 /* Swift4.1.swift */; };
 		569B7FA9201C904C0069DE70 /* Swift4.1.swift in Sources */ = {isa = PBXBuildFile; fileRef = 569B7FA6201C904C0069DE70 /* Swift4.1.swift */; };
 		569C1EB31CF07DDD0042627B /* SchedulingWatchdogTests.swift in Sources */ = {isa = PBXBuildFile; fileRef = 569C1EB11CF07DDD0042627B /* SchedulingWatchdogTests.swift */; };
@@ -968,10 +965,7 @@
 		5698AD151DAAD16F0056AF8C /* FTS5Tokenizer.swift */ = {isa = PBXFileReference; fileEncoding = 4; lastKnownFileType = sourcecode.swift; path = FTS5Tokenizer.swift; sourceTree = "<group>"; };
 		5698AD201DABAEFA0056AF8C /* FTS5WrapperTokenizer.swift */ = {isa = PBXFileReference; fileEncoding = 4; lastKnownFileType = sourcecode.swift; path = FTS5WrapperTokenizer.swift; sourceTree = "<group>"; };
 		5698AD341DABAF4A0056AF8C /* FTS5CustomTokenizer.swift */ = {isa = PBXFileReference; fileEncoding = 4; lastKnownFileType = sourcecode.swift; path = FTS5CustomTokenizer.swift; sourceTree = "<group>"; };
-<<<<<<< HEAD
 		569A98FA2039B72C008D7DBF /* Fixits-3.0.swift */ = {isa = PBXFileReference; fileEncoding = 4; lastKnownFileType = sourcecode.swift; path = "Fixits-3.0.swift"; sourceTree = "<group>"; };
-=======
->>>>>>> 91b574e1
 		569B7FA6201C904C0069DE70 /* Swift4.1.swift */ = {isa = PBXFileReference; fileEncoding = 4; lastKnownFileType = sourcecode.swift; path = Swift4.1.swift; sourceTree = "<group>"; };
 		569C1EB11CF07DDD0042627B /* SchedulingWatchdogTests.swift */ = {isa = PBXFileReference; fileEncoding = 4; lastKnownFileType = sourcecode.swift; path = SchedulingWatchdogTests.swift; sourceTree = "<group>"; };
 		569EF0E8200D387000A9FA45 /* DatabaseRegion.swift */ = {isa = PBXFileReference; fileEncoding = 4; lastKnownFileType = sourcecode.swift; path = DatabaseRegion.swift; sourceTree = "<group>"; };
@@ -1604,10 +1598,7 @@
 				56E06F051E859064008AE2A4 /* Fixits-0.102.0.swift */,
 				56D121591ED34978001347D2 /* Fixits-0.109.0.swift */,
 				56873BEB1F2CB400004D24B4 /* Fixits-1.2.swift */,
-<<<<<<< HEAD
 				569A98FA2039B72C008D7DBF /* Fixits-3.0.swift */,
-=======
->>>>>>> 91b574e1
 				569B7FA6201C904C0069DE70 /* Swift4.1.swift */,
 			);
 			path = Legacy;
@@ -2015,11 +2006,7 @@
 				564F9C2F1F07611400877A00 /* DatabaseFunction.swift in Sources */,
 				5659F4991EA8D989004A4992 /* Pool.swift in Sources */,
 				569B7FA8201C904C0069DE70 /* Swift4.1.swift in Sources */,
-<<<<<<< HEAD
 				5674A6FA1F307F600095F066 /* PersistableRecord+Encodable.swift in Sources */,
-=======
-				5674A6FA1F307F600095F066 /* Persistable+Encodable.swift in Sources */,
->>>>>>> 91b574e1
 				56CEB54D1EAA359A00BFAF62 /* SQLExpressible.swift in Sources */,
 				5664759B1D97D8A000FF74B8 /* SQLCollection.swift in Sources */,
 				567404891CEF84C8003ED5CC /* RowAdapter.swift in Sources */,
@@ -2410,11 +2397,7 @@
 				564F9C321F07611700877A00 /* DatabaseFunction.swift in Sources */,
 				5659F49C1EA8D989004A4992 /* Pool.swift in Sources */,
 				569B7FA9201C904C0069DE70 /* Swift4.1.swift in Sources */,
-<<<<<<< HEAD
 				5674A6F71F307F600095F066 /* PersistableRecord+Encodable.swift in Sources */,
-=======
-				5674A6F71F307F600095F066 /* Persistable+Encodable.swift in Sources */,
->>>>>>> 91b574e1
 				56CEB5501EAA359A00BFAF62 /* SQLExpressible.swift in Sources */,
 				5664759E1D97D8A000FF74B8 /* SQLCollection.swift in Sources */,
 				5674048B1CEF84C8003ED5CC /* RowAdapter.swift in Sources */,
