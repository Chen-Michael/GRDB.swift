// MARK: - Record

/// Record is a class that wraps a table row, or the result of any query. It is
/// designed to be subclassed.
open class Record : RowConvertible, TableMapping, Persistable {
    
    // MARK: - Initializers
    
    /// Initializes a Record.
    ///
    /// The returned record is *edited*.
    public init() {
    }
    
    /// Initializes a Record from a row.
    ///
    /// The returned record is *edited*.
    ///
    /// The input row may not come straight from the database. When you want to
    /// complete your initialization after being fetched, override
    /// awakeFromFetch(row:).
    required public init(row: Row) {
    }
    
    /// Do not call this method directly.
    ///
    /// This method is called in an arbitrary dispatch queue, after a record
    /// has been fetched from the database.
    ///
    /// Record subclasses have an opportunity to complete their initialization.
    ///
    /// *Important*: subclasses must invoke super's implementation.
    open func awakeFromFetch(row: Row) {
        // Take care of the hasPersistentChangedValues flag. If the row does not
        /// contain all needed columns, the record turns edited.
        //
        // Row may be a metal row which will turn invalid as soon as the SQLite
        // statement is iterated. We need to store an immutable and safe copy.
        referenceRow = row.copy()
    }
    
    
    // MARK: - Core methods
    
    /// Returns the name of a database table.
    ///
    /// This table name is required by the insert, update, save, delete,
    /// and exists methods.
    ///
    ///     class Person : Record {
    ///         override class var databaseTableName: String {
    ///             return "persons"
    ///         }
    ///     }
    ///
    /// The implementation of the base class Record raises a fatal error.
    ///
    /// - returns: The name of a database table.
    open class var databaseTableName: String {
        fatalError("subclass must override")
    }
    
    /// Returns the values that should be stored in the database.
    ///
    /// Keys of the returned dictionary must match the column names of the
    /// target database table (see Record.databaseTableName()).
    ///
    /// In particular, primary key columns, if any, must be included.
    ///
    ///     class Person : Record {
    ///         var id: Int64?
    ///         var name: String?
    ///
    ///         override var persistentDictionary: [String: DatabaseValueConvertible?] {
    ///             return ["id": id, "name": name]
    ///         }
    ///     }
    ///
    /// The implementation of the base class Record returns an empty dictionary.
    open var persistentDictionary: [String: DatabaseValueConvertible?] {
        return [:]
    }
    
    /// Notifies the record that it was succesfully inserted.
    ///
    /// Do not call this method directly: it is called for you, in a protected
    /// dispatch queue, with the inserted RowID and the eventual
    /// INTEGER PRIMARY KEY column name.
    ///
    /// The implementation of the base Record class does nothing.
    ///
    ///     class Person : Record {
    ///         var id: Int64?
    ///         var name: String?
    ///
    ///         func didInsert(with rowID: Int64, for column: String?) {
    ///             id = rowID
    ///         }
    ///     }
    ///
    /// - parameters:
    ///     - rowID: The inserted rowID.
    ///     - column: The name of the eventual INTEGER PRIMARY KEY column.
    open func didInsert(with rowID: Int64, for column: String?) {
    }
    
    
    // MARK: - Copy
    
    /// Returns a copy of `self`, initialized from the values of
    /// persistentDictionary.
    ///
    /// Note that the eventual primary key is copied, as well as the
    /// hasPersistentChangedValues flag.
    ///
    /// - returns: A copy of self.
    open func copy() -> Self {
        let copy = type(of: self).init(row: Row(persistentDictionary))
        copy.referenceRow = referenceRow
        return copy
    }
    
    
    // MARK: - Changes Tracking
    
    /// A boolean that indicates whether the record has changes that have not
    /// been saved.
    ///
    /// This flag is purely informative, and does not prevent insert(),
    /// update(), and save() from performing their database queries.
    ///
    /// A record is *edited* if its *persistentDictionary* has been changed
    /// since last database synchronization (fetch, update, insert). Comparison
    /// is performed on *values*: setting a property to the same value does not
    /// trigger the edited flag.
    ///
    /// You can rely on the Record base class to compute this flag for you, or
    /// you may set it to true or false when you know better. Setting it to
    /// false does not prevent it from turning true on subsequent modifications
    /// of the record.
    public var hasPersistentChangedValues: Bool {
        get { return makePersistentChangedValuesIterator().next() != nil }
        set { referenceRow = newValue ? nil : Row(persistentDictionary) }
    }
    
    /// A dictionary of changes that have not been saved.
    ///
    /// Its keys are column names, and values the old values that have been
    /// changed since last fetching or saving of the record.
    ///
    /// Unless the record has actually been fetched or saved, the old values
    /// are nil.
    ///
    /// See `hasPersistentChangedValues` for more information.
    public var persistentChangedValues: [String: DatabaseValue?] {
        var persistentChangedValues: [String: DatabaseValue?] = [:]
        
        for (key, value) in makePersistentChangedValuesIterator() {
            persistentChangedValues[key] = value
        }
        return persistentChangedValues    
    }
    
    // A change iterator that is used by both hasPersistentChangedValues and
    // persistentChangedValues properties.
    private func makePersistentChangedValuesIterator() -> AnyIterator<(column: String, old: DatabaseValue?)> {
        let oldRow = referenceRow
        var newValueIterator = persistentDictionary.makeIterator()
        return AnyIterator {
            // Loop until we find a change, or exhaust columns:
<<<<<<< HEAD
            while let (column, newValue) = newValueIterator.next() {
                let new = newValue?.databaseValue ?? .null
                guard let old = oldRow?.databaseValue(named: column) else {
=======
            while let (column, newValue) = newValueGenerator.next() {
                let new = newValue?.databaseValue ?? .Null
                guard let oldRow = oldRow, let old: DatabaseValue = oldRow.value(named: column) else {
>>>>>>> a2487820
                    return (column: column, old: nil)
                }
                if new != old {
                    return (column: column, old: old)
                }
            }
            return nil
        }
    }
    
    
    /// Reference row for the *hasPersistentChangedValues* property.
    var referenceRow: Row?
    

    // MARK: - CRUD
    
    /// Executes an INSERT statement.
    ///
    /// On success, this method sets the *hasPersistentChangedValues* flag
    /// to false.
    ///
    /// This method is guaranteed to have inserted a row in the database if it
    /// returns without error.
    ///
    /// Records whose primary key is declared as "INTEGER PRIMARY KEY" have
    /// their id automatically set after successful insertion, if it was nil
    /// before the insertion.
    ///
    /// - parameter db: A database connection.
    /// - throws: A DatabaseError whenever an SQLite error occurs.
    open func insert(_ db: Database) throws {
        // The simplest code would be:
        //
        //     try performInsert(db)
        //     hasPersistentChangedValues = false
        //
        // But this triggers two calls to persistentDictionary, and this is both
        // costly, and ambiguous. Costly because persistentDictionary is slow.
        // Ambiguous because persistentDictionary may return a different value.
        //
        // So let's provide our custom implementation of insert, which uses the
        // same persistentDictionary for both insertion, and change tracking.
        
        let dao = DAO(db, self)
        var persistentDictionary = dao.persistentDictionary
        try dao.insertStatement().execute()
        let rowID = db.lastInsertedRowID
        let rowIDColumn = dao.primaryKey?.rowIDColumn
        didInsert(with: rowID, for: rowIDColumn)
        
        // Update persistentDictionary with inserted id, so that we can
        // set hasPersistentChangedValues to false:
        if let rowIDColumn = rowIDColumn {
            if persistentDictionary[rowIDColumn] != nil {
                persistentDictionary[rowIDColumn] = rowID
            } else {
                let rowIDColumn = rowIDColumn.lowercased()
                for column in persistentDictionary.keys where column.lowercased() == rowIDColumn {
                    persistentDictionary[column] = rowID
                    break
                }
            }
        }
        
        // Set hasPersistentChangedValues to false
        referenceRow = Row(persistentDictionary)
    }
    
    /// Executes an UPDATE statement.
    ///
    /// On success, this method sets the *hasPersistentChangedValues* flag
    /// to false.
    ///
    /// This method is guaranteed to have updated a row in the database if it
    /// returns without error.
    ///
    /// - parameter db: A database connection.
    /// - parameter columns: The columns to update.
    /// - throws: A DatabaseError is thrown whenever an SQLite error occurs.
    ///   PersistenceError.recordNotFound is thrown if the primary key does not
    ///   match any row in the database and record could not be updated.
    open func update(_ db: Database, columns: Set<String>) throws {
        // The simplest code would be:
        //
        //     try performUpdate(db, columns: columns)
        //     hasPersistentChangedValues = false
        //
        // But this triggers two calls to persistentDictionary, and this is both
        // costly, and ambiguous. Costly because persistentDictionary is slow.
        // Ambiguous because persistentDictionary may return a different value.
        //
        // So let's provide our custom implementation of insert, which uses the
        // same persistentDictionary for both update, and change tracking.
        let dao = DAO(db, self)
        guard let statement = dao.updateStatement(columns: columns) else {
            // Nil primary key
            throw PersistenceError.recordNotFound(self)
        }
        try statement.execute()
        if db.changesCount == 0 {
            throw PersistenceError.recordNotFound(self)
        }
        
        // Set hasPersistentChangedValues to false
        referenceRow = Row(dao.persistentDictionary)
    }
    
    /// Executes an INSERT or an UPDATE statement so that `self` is saved in
    /// the database.
    ///
    /// If the record has a non-nil primary key and a matching row in the
    /// database, this method performs an update.
    ///
    /// Otherwise, performs an insert.
    ///
    /// On success, this method sets the *hasPersistentChangedValues* flag
    /// to false.
    ///
    /// This method is guaranteed to have inserted or updated a row in the
    /// database if it returns without error.
    ///
    /// - parameter db: A database connection.
    /// - throws: A DatabaseError whenever an SQLite error occurs, or errors
    ///   thrown by update().
    final public func save(_ db: Database) throws {
        try performSave(db)
    }
    
    /// Executes a DELETE statement.
    ///
    /// On success, this method sets the *hasPersistentChangedValues* flag
    /// to true.
    ///
    /// - parameter db: A database connection.
    /// - returns: Whether a database row was deleted.
    /// - throws: A DatabaseError is thrown whenever an SQLite error occurs.
    @discardableResult open func delete(_ db: Database) throws -> Bool {
        defer {
            // Future calls to update() will throw NotFound. Make the user
            // a favor and make sure this error is thrown even if she checks the
            // hasPersistentChangedValues flag:
            hasPersistentChangedValues = true
        }
        return try performDelete(db)
    }
}<|MERGE_RESOLUTION|>--- conflicted
+++ resolved
@@ -168,15 +168,9 @@
         var newValueIterator = persistentDictionary.makeIterator()
         return AnyIterator {
             // Loop until we find a change, or exhaust columns:
-<<<<<<< HEAD
             while let (column, newValue) = newValueIterator.next() {
                 let new = newValue?.databaseValue ?? .null
-                guard let old = oldRow?.databaseValue(named: column) else {
-=======
-            while let (column, newValue) = newValueGenerator.next() {
-                let new = newValue?.databaseValue ?? .Null
                 guard let oldRow = oldRow, let old: DatabaseValue = oldRow.value(named: column) else {
->>>>>>> a2487820
                     return (column: column, old: nil)
                 }
                 if new != old {
